--- conflicted
+++ resolved
@@ -16,11 +16,7 @@
 from mpi4py import MPI
 
 # 1D Periodic Lattice
-<<<<<<< HEAD
-g = nk.graph.Hypercube(length=12, ndim=1, pbc=True)
-=======
 g = nk.graph.Hypercube(length=12, n_dim=1, pbc=True)
->>>>>>> 053c5966
 
 # Boson Hilbert Space
 hi = nk.hilbert.Boson(graph=g, n_max=3, n_bosons=12)
@@ -30,10 +26,7 @@
 
 # Jastrow Machine with Symmetry
 ma = nk.machine.RbmSpinSymm(alpha=4, hilbert=hi)
-<<<<<<< HEAD
-=======
 ma.init_random_parameters(seed=1234, sigma=0.01)
->>>>>>> 053c5966
 
 # Sampler
 sa = nk.sampler.MetropolisHamiltonian(machine=ma, hamiltonian=ha)
@@ -42,20 +35,6 @@
 op = nk.optimizer.AdaMax()
 
 # Variational Monte Carlo
-<<<<<<< HEAD
-vmc = nk.gs.Vmc(
-    hamiltonian=ha,
-    sampler=sa,
-    optimizer=op,
-    nsamples=1000,
-    niter_opt=4000,
-    diag_shift=5e-3,
-    use_iterative=False,
-    output_file='test',
-    method='Sr')
-
-vmc.Run()
-=======
 vmc = nk.variational.Vmc(
     hamiltonian=ha,
     sampler=sa,
@@ -65,5 +44,4 @@
     use_iterative=False,
     method='Sr')
 
-vmc.run(output_prefix='test', n_iter=4000)
->>>>>>> 053c5966
+vmc.run(output_prefix='test', n_iter=4000)